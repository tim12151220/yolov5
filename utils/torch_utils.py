# YOLOv5 🚀 by Ultralytics, GPL-3.0 license
"""
PyTorch utils
"""

import datetime
import logging
import math
import os
import platform
import subprocess
import time
from contextlib import contextmanager
from copy import deepcopy
from pathlib import Path

import torch
import torch.distributed as dist
import torch.nn as nn
import torch.nn.functional as F
import torchvision

try:
    import thop  # for FLOPs computation
except ImportError:
    thop = None

LOGGER = logging.getLogger(__name__)


@contextmanager
def torch_distributed_zero_first(local_rank: int):
    """
    Decorator to make all processes in distributed training wait for each local_master to do something.
    """
    if local_rank not in [-1, 0]:
        dist.barrier(device_ids=[local_rank])
    yield
    if local_rank == 0:
<<<<<<< HEAD
        dist.barrier(device_ids=[local_rank])


def init_torch_seeds(seed=0):
    # Speed-reproducibility tradeoff https://pytorch.org/docs/stable/notes/randomness.html
    torch.manual_seed(seed)
    if seed == 0:  # slower, more reproducible
        cudnn.benchmark, cudnn.deterministic = False, True
    else:  # faster, less reproducible
        cudnn.benchmark, cudnn.deterministic = True, False
=======
        dist.barrier(device_ids=[0])
>>>>>>> 9ef94940


def date_modified(path=__file__):
    # return human-readable file modification date, i.e. '2021-3-26'
    t = datetime.datetime.fromtimestamp(Path(path).stat().st_mtime)
    return f'{t.year}-{t.month}-{t.day}'


def git_describe(path=Path(__file__).parent):  # path must be a directory
    # return human-readable git description, i.e. v5.0-5-g3e25f1e https://git-scm.com/docs/git-describe
    s = f'git -C {path} describe --tags --long --always'
    try:
        return subprocess.check_output(s, shell=True, stderr=subprocess.STDOUT).decode()[:-1]
    except subprocess.CalledProcessError as e:
        return ''  # not a git repository


def select_device(device='', batch_size=None):
    # device = 'cpu' or '0' or '0,1,2,3'
    s = f'YOLOv5 🚀 {git_describe() or date_modified()} torch {torch.__version__} '  # string
    device = str(device).strip().lower().replace('cuda:', '')  # to string, 'cuda:0' to '0'
    cpu = device == 'cpu'
    if cpu:
        os.environ['CUDA_VISIBLE_DEVICES'] = '-1'  # force torch.cuda.is_available() = False
    elif device:  # non-cpu device requested
        os.environ['CUDA_VISIBLE_DEVICES'] = device  # set environment variable
        assert torch.cuda.is_available(), f'CUDA unavailable, invalid device {device} requested'  # check availability

    cuda = not cpu and torch.cuda.is_available()
    if cuda:
        devices = device.split(',') if device else '0'  # range(torch.cuda.device_count())  # i.e. 0,1,6,7
        n = len(devices)  # device count
        if n > 1 and batch_size:  # check batch_size is divisible by device_count
            assert batch_size % n == 0, f'batch-size {batch_size} not multiple of GPU count {n}'
        space = ' ' * (len(s) + 1)
        for i, d in enumerate(devices):
            p = torch.cuda.get_device_properties(i)
            s += f"{'' if i == 0 else space}CUDA:{d} ({p.name}, {p.total_memory / 1024 ** 2}MB)\n"  # bytes to MB
    else:
        s += 'CPU\n'

    LOGGER.info(s.encode().decode('ascii', 'ignore') if platform.system() == 'Windows' else s)  # emoji-safe
    return torch.device('cuda:0' if cuda else 'cpu')


def time_sync():
    # pytorch-accurate time
    if torch.cuda.is_available():
        torch.cuda.synchronize()
    return time.time()


def profile(input, ops, n=10, device=None):
    # YOLOv5 speed/memory/FLOPs profiler
    #
    # Usage:
    #     input = torch.randn(16, 3, 640, 640)
    #     m1 = lambda x: x * torch.sigmoid(x)
    #     m2 = nn.SiLU()
    #     profile(input, [m1, m2], n=100)  # profile over 100 iterations

    results = []
    logging.basicConfig(format="%(message)s", level=logging.INFO)
    device = device or select_device()
    print(f"{'Params':>12s}{'GFLOPs':>12s}{'GPU_mem (GB)':>14s}{'forward (ms)':>14s}{'backward (ms)':>14s}"
          f"{'input':>24s}{'output':>24s}")

    for x in input if isinstance(input, list) else [input]:
        x = x.to(device)
        x.requires_grad = True
        for m in ops if isinstance(ops, list) else [ops]:
            m = m.to(device) if hasattr(m, 'to') else m  # device
            m = m.half() if hasattr(m, 'half') and isinstance(x, torch.Tensor) and x.dtype is torch.float16 else m
            tf, tb, t = 0., 0., [0., 0., 0.]  # dt forward, backward
            try:
                flops = thop.profile(m, inputs=(x,), verbose=False)[0] / 1E9 * 2  # GFLOPs
            except:
                flops = 0

            try:
                for _ in range(n):
                    t[0] = time_sync()
                    y = m(x)
                    t[1] = time_sync()
                    try:
                        _ = (sum([yi.sum() for yi in y]) if isinstance(y, list) else y).sum().backward()
                        t[2] = time_sync()
                    except Exception as e:  # no backward method
                        print(e)
                        t[2] = float('nan')
                    tf += (t[1] - t[0]) * 1000 / n  # ms per op forward
                    tb += (t[2] - t[1]) * 1000 / n  # ms per op backward
                mem = torch.cuda.memory_reserved() / 1E9 if torch.cuda.is_available() else 0  # (GB)
                s_in = tuple(x.shape) if isinstance(x, torch.Tensor) else 'list'
                s_out = tuple(y.shape) if isinstance(y, torch.Tensor) else 'list'
                p = sum(list(x.numel() for x in m.parameters())) if isinstance(m, nn.Module) else 0  # parameters
                print(f'{p:12}{flops:12.4g}{mem:>14.3f}{tf:14.4g}{tb:14.4g}{str(s_in):>24s}{str(s_out):>24s}')
                results.append([p, flops, mem, tf, tb, s_in, s_out])
            except Exception as e:
                print(e)
                results.append(None)
            torch.cuda.empty_cache()
    return results


def is_parallel(model):
    # Returns True if model is of type DP or DDP
    return type(model) in (nn.parallel.DataParallel, nn.parallel.DistributedDataParallel)


def de_parallel(model):
    # De-parallelize a model: returns single-GPU model if model is of type DP or DDP
    return model.module if is_parallel(model) else model


def intersect_dicts(da, db, exclude=()):
    # Dictionary intersection of matching keys and shapes, omitting 'exclude' keys, using da values
    return {k: v for k, v in da.items() if k in db and not any(x in k for x in exclude) and v.shape == db[k].shape}


def initialize_weights(model):
    for m in model.modules():
        t = type(m)
        if t is nn.Conv2d:
            pass  # nn.init.kaiming_normal_(m.weight, mode='fan_out', nonlinearity='relu')
        elif t is nn.BatchNorm2d:
            m.eps = 1e-3
            m.momentum = 0.03
        elif t in [nn.Hardswish, nn.LeakyReLU, nn.ReLU, nn.ReLU6]:
            m.inplace = True


def find_modules(model, mclass=nn.Conv2d):
    # Finds layer indices matching module class 'mclass'
    return [i for i, m in enumerate(model.module_list) if isinstance(m, mclass)]


def sparsity(model):
    # Return global model sparsity
    a, b = 0., 0.
    for p in model.parameters():
        a += p.numel()
        b += (p == 0).sum()
    return b / a


def prune(model, amount=0.3):
    # Prune model to requested global sparsity
    import torch.nn.utils.prune as prune
    print('Pruning model... ', end='')
    for name, m in model.named_modules():
        if isinstance(m, nn.Conv2d):
            prune.l1_unstructured(m, name='weight', amount=amount)  # prune
            prune.remove(m, 'weight')  # make permanent
    print(' %.3g global sparsity' % sparsity(model))


def fuse_conv_and_bn(conv, bn):
    # Fuse convolution and batchnorm layers https://tehnokv.com/posts/fusing-batchnorm-and-conv/
    fusedconv = nn.Conv2d(conv.in_channels,
                          conv.out_channels,
                          kernel_size=conv.kernel_size,
                          stride=conv.stride,
                          padding=conv.padding,
                          groups=conv.groups,
                          bias=True).requires_grad_(False).to(conv.weight.device)

    # prepare filters
    w_conv = conv.weight.clone().view(conv.out_channels, -1)
    w_bn = torch.diag(bn.weight.div(torch.sqrt(bn.eps + bn.running_var)))
    fusedconv.weight.copy_(torch.mm(w_bn, w_conv).view(fusedconv.weight.shape))

    # prepare spatial bias
    b_conv = torch.zeros(conv.weight.size(0), device=conv.weight.device) if conv.bias is None else conv.bias
    b_bn = bn.bias - bn.weight.mul(bn.running_mean).div(torch.sqrt(bn.running_var + bn.eps))
    fusedconv.bias.copy_(torch.mm(w_bn, b_conv.reshape(-1, 1)).reshape(-1) + b_bn)

    return fusedconv


def model_info(model, verbose=False, img_size=640):
    # Model information. img_size may be int or list, i.e. img_size=640 or img_size=[640, 320]
    n_p = sum(x.numel() for x in model.parameters())  # number parameters
    n_g = sum(x.numel() for x in model.parameters() if x.requires_grad)  # number gradients
    if verbose:
        print('%5s %40s %9s %12s %20s %10s %10s' % ('layer', 'name', 'gradient', 'parameters', 'shape', 'mu', 'sigma'))
        for i, (name, p) in enumerate(model.named_parameters()):
            name = name.replace('module_list.', '')
            print('%5g %40s %9s %12g %20s %10.3g %10.3g' %
                  (i, name, p.requires_grad, p.numel(), list(p.shape), p.mean(), p.std()))

    try:  # FLOPs
        from thop import profile
        stride = max(int(model.stride.max()), 32) if hasattr(model, 'stride') else 32
        img = torch.zeros((1, model.yaml.get('ch', 3), stride, stride), device=next(model.parameters()).device)  # input
        flops = profile(deepcopy(model), inputs=(img,), verbose=False)[0] / 1E9 * 2  # stride GFLOPs
        img_size = img_size if isinstance(img_size, list) else [img_size, img_size]  # expand if int/float
        fs = ', %.1f GFLOPs' % (flops * img_size[0] / stride * img_size[1] / stride)  # 640x640 GFLOPs
    except (ImportError, Exception):
        fs = ''

    LOGGER.info(f"Model Summary: {len(list(model.modules()))} layers, {n_p} parameters, {n_g} gradients{fs}")


def load_classifier(name='resnet101', n=2):
    # Loads a pretrained model reshaped to n-class output
    model = torchvision.models.__dict__[name](pretrained=True)

    # ResNet model properties
    # input_size = [3, 224, 224]
    # input_space = 'RGB'
    # input_range = [0, 1]
    # mean = [0.485, 0.456, 0.406]
    # std = [0.229, 0.224, 0.225]

    # Reshape output to n classes
    filters = model.fc.weight.shape[1]
    model.fc.bias = nn.Parameter(torch.zeros(n), requires_grad=True)
    model.fc.weight = nn.Parameter(torch.zeros(n, filters), requires_grad=True)
    model.fc.out_features = n
    return model


def scale_img(img, ratio=1.0, same_shape=False, gs=32):  # img(16,3,256,416)
    # scales img(bs,3,y,x) by ratio constrained to gs-multiple
    if ratio == 1.0:
        return img
    else:
        h, w = img.shape[2:]
        s = (int(h * ratio), int(w * ratio))  # new size
        img = F.interpolate(img, size=s, mode='bilinear', align_corners=False)  # resize
        if not same_shape:  # pad/crop img
            h, w = [math.ceil(x * ratio / gs) * gs for x in (h, w)]
        return F.pad(img, [0, w - s[1], 0, h - s[0]], value=0.447)  # value = imagenet mean


def copy_attr(a, b, include=(), exclude=()):
    # Copy attributes from b to a, options to only include [...] and to exclude [...]
    for k, v in b.__dict__.items():
        if (len(include) and k not in include) or k.startswith('_') or k in exclude:
            continue
        else:
            setattr(a, k, v)


class EarlyStopping:
    # YOLOv5 simple early stopper
    def __init__(self, patience=30):
        self.best_fitness = 0.0  # i.e. mAP
        self.best_epoch = 0
        self.patience = patience or float('inf')  # epochs to wait after fitness stops improving to stop
        self.possible_stop = False  # possible stop may occur next epoch

    def __call__(self, epoch, fitness):
        if fitness >= self.best_fitness:  # >= 0 to allow for early zero-fitness stage of training
            self.best_epoch = epoch
            self.best_fitness = fitness
        delta = epoch - self.best_epoch  # epochs without improvement
        self.possible_stop = delta >= (self.patience - 1)  # possible stop may occur next epoch
        stop = delta >= self.patience  # stop training if patience exceeded
        if stop:
            LOGGER.info(f'EarlyStopping patience {self.patience} exceeded, stopping training.')
        return stop


class ModelEMA:
    """ Model Exponential Moving Average from https://github.com/rwightman/pytorch-image-models
    Keep a moving average of everything in the model state_dict (parameters and buffers).
    This is intended to allow functionality like
    https://www.tensorflow.org/api_docs/python/tf/train/ExponentialMovingAverage
    A smoothed version of the weights is necessary for some training schemes to perform well.
    This class is sensitive where it is initialized in the sequence of model init,
    GPU assignment and distributed training wrappers.
    """

    def __init__(self, model, decay=0.9999, updates=0):
        # Create EMA
        self.ema = deepcopy(model.module if is_parallel(model) else model).eval()  # FP32 EMA
        # if next(model.parameters()).device.type != 'cpu':
        #     self.ema.half()  # FP16 EMA
        self.updates = updates  # number of EMA updates
        self.decay = lambda x: decay * (1 - math.exp(-x / 2000))  # decay exponential ramp (to help early epochs)
        for p in self.ema.parameters():
            p.requires_grad_(False)

    def update(self, model):
        # Update EMA parameters
        with torch.no_grad():
            self.updates += 1
            d = self.decay(self.updates)

            msd = model.module.state_dict() if is_parallel(model) else model.state_dict()  # model state_dict
            for k, v in self.ema.state_dict().items():
                if v.dtype.is_floating_point:
                    v *= d
                    v += (1. - d) * msd[k].detach()

    def update_attr(self, model, include=(), exclude=('process_group', 'reducer')):
        # Update EMA attributes
        copy_attr(self.ema, model, include, exclude)<|MERGE_RESOLUTION|>--- conflicted
+++ resolved
@@ -37,20 +37,7 @@
         dist.barrier(device_ids=[local_rank])
     yield
     if local_rank == 0:
-<<<<<<< HEAD
-        dist.barrier(device_ids=[local_rank])
-
-
-def init_torch_seeds(seed=0):
-    # Speed-reproducibility tradeoff https://pytorch.org/docs/stable/notes/randomness.html
-    torch.manual_seed(seed)
-    if seed == 0:  # slower, more reproducible
-        cudnn.benchmark, cudnn.deterministic = False, True
-    else:  # faster, less reproducible
-        cudnn.benchmark, cudnn.deterministic = True, False
-=======
         dist.barrier(device_ids=[0])
->>>>>>> 9ef94940
 
 
 def date_modified(path=__file__):
